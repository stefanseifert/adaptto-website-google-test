--- conflicted
+++ resolved
@@ -30,21 +30,11 @@
     "eslint": "8.35.0",
     "eslint-config-airbnb-base": "15.0.0",
     "eslint-plugin-import": "2.27.5",
-<<<<<<< HEAD
-    "puppeteer": "^19.7.2",
+    "puppeteer": "19.7.2",
     "sinon": "15.0.1",
     "stylelint": "14.16.1",
     "stylelint-config-prettier": "9.0.4",
     "stylelint-config-standard": "29.0.0",
-    "xml2js": "^0.4.23"
-=======
-    "@esm-bundle/chai": "4.3.4-fix.0",
-    "@web/test-runner": "0.15.1",
-    "@web/test-runner-commands": "0.6.5",
-    "sinon": "15.0.1",
-    "stylelint": "14.16.1",
-    "stylelint-config-prettier": "9.0.5",
-    "stylelint-config-standard": "29.0.0"
->>>>>>> 5087e135
+    "xml2js": "0.4.23"
   }
 }